---
# SPDX-FileCopyrightText: (C) 2025 Intel Corporation
# SPDX-License-Identifier: Apache-2.0

name: Post-Merge CI Pipeline

on:
  push:
    branches:
      - main
      - release-*
  workflow_dispatch:

permissions: {}

jobs:
  pre-checks:
    permissions:
      contents: read
    runs-on: ubuntu-latest
    outputs:
      filtered_projects: ${{ steps.filter-changes.outputs.filtered_projects }}
      manifest: ${{ contains(steps.check-files.outputs.changed_files, 'ena-manifest.yaml') }}
    steps:
      - uses: actions/checkout@08c6903cd8c0fde910a37f88322edcfb5dd907a8  # v5.0.0
        with:
          persist-credentials: false
      - name: "Discover Changed Subfolders"
        id: discover-changes
        uses: open-edge-platform/orch-ci/discover-changed-subfolders@c4b86434962d13f65fd7b16a33e9eecfd5849a64  # 0.1.56
      - name: "Filter Out Unwanted Changed Subfolders"
        id: filter-changes
        env:
          changed_projects: ${{ steps.discover-changes.outputs.changed_projects }}
        run: |
          folders_to_remove='[".github",".reuse","LICENSES"]'

          filtered_projects=$(echo "$changed_projects" | jq -cr --argjson folders_to_remove "$folders_to_remove" 'map(select(. as $item | $folders_to_remove | index($item) | not))')
          echo "filtered_projects=${filtered_projects}" >> ${GITHUB_OUTPUT}

      - name: Discover Changed Files
        id: check-files
        uses: open-edge-platform/orch-ci/discover-changed-files@c4b86434962d13f65fd7b16a33e9eecfd5849a64  # 0.1.56
        with:
          project_folder: "."
  post-merge-pipeline:
    permissions:
      contents: read
      security-events: write
      id-token: write
    needs: pre-checks
    if: ${{ needs.pre-checks.outputs.filtered_projects != '[]' && needs.pre-checks.outputs.filtered_projects != '[""]' }}
    strategy:
      fail-fast: false
      matrix:
        # runner_version: [ubuntu-24.04, ubuntu-22.04]
        project_folder: ${{ fromJson(needs.pre-checks.outputs.filtered_projects) }}
    uses: open-edge-platform/orch-ci/.github/workflows/post-merge.yml@c4b86434962d13f65fd7b16a33e9eecfd5849a64  # 0.1.56
    with:
      #  runner_version: ${{ matrix.runner_version }}
      runs_on: ubuntu-22.04
      run_build: true
      run_lint: true
      run_test: true
      run_package_build: true
      run_deb_push: true
      run_version_tag: true
      run_version_dev: true
      prefix_tag_separator: "/"
      project_folder: ${{ matrix.project_folder }}
      remove_cache_go: true
      cache_go: true
      bootstrap_tools: "all,golangci-lint2"
    secrets:
      SYS_ORCH_GITHUB: ${{ secrets.SYS_ORCH_GITHUB }}
      COSIGN_PASSWORD: ${{ secrets.COSIGN_PASSWORD }}
      COSIGN_PRIVATE_KEY: ${{ secrets.COSIGN_PRIVATE_KEY }}
      NO_AUTH_ECR_PUSH_USERNAME: ${{ secrets.NO_AUTH_ECR_PUSH_USERNAME }}
      NO_AUTH_ECR_PUSH_PASSWD: ${{ secrets.NO_AUTH_ECR_PUSH_PASSWD }}
      MSTEAMS_WEBHOOK: ${{ secrets.TEAMS_WEBHOOK }}
  push-manifest:
    permissions:
      contents: read
      security-events: write
      id-token: write
    runs-on: ubuntu-latest
    needs:
      - pre-checks
      - post-merge-pipeline
    if: ${{ always() && needs.pre-checks.outputs.manifest == 'true' }}
    steps:
      - name: Checkout code
        uses: actions/checkout@08c6903cd8c0fde910a37f88322edcfb5dd907a8   # v5.0.0
        with:
          fetch-depth: 0   # Fetch all history, WO sporadic issue with missing tags
          fetch-tags: true  # Fetch tags
          ref: ${{ github.head_ref }}  # Checkout the branch that triggered the workflow to avoid detached HEAD
          persist-credentials: false

      - name: Checkout action repository
        uses: actions/checkout@08c6903cd8c0fde910a37f88322edcfb5dd907a8  # v5.0.0
        with:
          repository: open-edge-platform/orch-ci
          path: ci
          token: ${{ secrets.SYS_ORCH_GITHUB }}
          persist-credentials: false

      - name: Setup CI environment
        uses: open-edge-platform/orch-ci/.github/actions/bootstrap@c4b86434962d13f65fd7b16a33e9eecfd5849a64  # 0.1.56
        with:
          gh_token: ${{ secrets.SYS_ORCH_GITHUB }}
          bootstrap_tools: "yq,aws,oras"

      - name: Configure AWS credentials
        uses: aws-actions/configure-aws-credentials@00943011d9042930efac3dcd3a170e4273319bc8   # v5.1.0
        with:
          aws-access-key-id: ${{ secrets.NO_AUTH_ECR_PUSH_USERNAME }}
          aws-secret-access-key: ${{ secrets.NO_AUTH_ECR_PUSH_PASSWD }}
          aws-region: us-west-2

      - name: Login to Amazon ECR
        uses: aws-actions/amazon-ecr-login@062b18b96a7aff071d4dc91bc00c4c1a7945b076   # v2.0.1
        with:
          registries: "080137407410"

      - name: Push manifest
        shell: bash
        env:
          REGISTRY: 080137407410.dkr.ecr.us-west-2.amazonaws.com
          REPOSITORY: edge-orch/en/files/ena-manifest
          MANIFEST: ena-manifest.yaml
        run: |
          version=$(yq '.metadata.release' ${MANIFEST})
          if [[ "$version" =~ .*-dev ]]; then
              version=${version}-$(git rev-parse --short HEAD)
              yq -i ".metadata.release = \"${version}\"" ${MANIFEST}
          fi

          aws ecr create-repository --region us-west-2 --repository-name ${REPOSITORY} || true
          oras push --artifact-type application/vnd.intel.orch.en \
            ${REGISTRY}/${REPOSITORY}:${GITHUB_REF_NAME},${version} ${MANIFEST}

      - name: Tag new manifest version
        env:
          GITHUB_TOKEN: ${{ secrets.SYS_ORCH_GITHUB }}
        run: |
          ./common/ci_scripts/manifest-versioning.sh tag
  collect-versions:
    permissions:
      contents: read
    runs-on: ubuntu-latest
    needs:
      - pre-checks
      - post-merge-pipeline
      - push-manifest
    outputs:
      manifest_version: ${{ steps.manifest-version.outputs.version }}
      cluster_agent_version: ${{ steps.agent-versions.outputs.cluster_agent }}
      hardware_discovery_agent_version: ${{ steps.agent-versions.outputs.hardware_discovery_agent }}
      node_agent_version: ${{ steps.agent-versions.outputs.node_agent }}
      platform_manageability_agent_version: ${{ steps.agent-versions.outputs.platform_manageability_agent }}
      platform_observability_agent_version: ${{ steps.agent-versions.outputs.platform_observability_agent }}
      platform_telemetry_agent_version: ${{ steps.agent-versions.outputs.platform_telemetry_agent }}
      platform_update_agent_version: ${{ steps.agent-versions.outputs.platform_update_agent }}
      inbm_version: ${{ steps.inbm-version.outputs.inbm_version }}
      caddy_version: ${{ steps.caddy-version.outputs.caddy_version }}
    if: ${{ always() && needs.pre-checks.outputs.manifest == 'true' }}
    steps:
      - name: Checkout code
        uses: actions/checkout@08c6903cd8c0fde910a37f88322edcfb5dd907a8   # v5.0.0
        with:
          fetch-depth: 0   # Fetch all history, WO sporadic issue with missing tags
          fetch-tags: true   # Fetch tags
          ref: ${{ github.head_ref }}   # Checkout the branch that triggered the workflow to avoid detached HEAD
          persist-credentials: false

      - name: Setup CI environment
        uses: open-edge-platform/orch-ci/.github/actions/bootstrap@c4b86434962d13f65fd7b16a33e9eecfd5849a64  # 0.1.56
        with:
          gh_token: ${{ secrets.SYS_ORCH_GITHUB }}
          bootstrap_tools: "base,yq"

      - name: Get manifest version
        id: manifest-version
        shell: bash
        run: |
          echo "version=$(yq '.metadata.release' ena-manifest.yaml)" >> ${GITHUB_OUTPUT}

      - name: Get agent versions
        id: agent-versions
        shell: bash
        run: |
          echo "cluster_agent=$(head -n1 cluster-agent/VERSION)" >> ${GITHUB_OUTPUT}
          echo "hardware_discovery_agent=$(head -n1 hardware-discovery-agent/VERSION)" >> ${GITHUB_OUTPUT}
          echo "node_agent=$(head -n1 node-agent/VERSION)" >> ${GITHUB_OUTPUT}
          echo "platform_manageability_agent=$(head -n1 platform-manageability-agent/VERSION)" >> ${GITHUB_OUTPUT}
          echo "platform_observability_agent=$(head -n1 platform-observability-agent/VERSION)" >> ${GITHUB_OUTPUT}
          echo "platform_telemetry_agent=$(head -n1 platform-telemetry-agent/VERSION)" >> ${GITHUB_OUTPUT}
          echo "platform_update_agent=$(head -n1 platform-update-agent/VERSION)" >> ${GITHUB_OUTPUT}

      - name: Get INBM version
        id: inbm-version
        shell: bash
        run: |
          echo "inbm_version=$(grep 'INBM_VERSION ?' platform-update-agent/Makefile | cut -d '=' -f 2-)" >> ${GITHUB_OUTPUT}

      - name: Get Caddy version
        id: caddy-version
        shell: bash
        run: |
          LINE_NUM=$(grep -n 'name: caddy' ena-manifest.yaml | cut -d ':' -f 1)
          VERSION_LINE_NUM=$((${LINE_NUM}+1))
          echo "caddy_version=$(grep -ne 'version: ' ena-manifest.yaml | grep ${VERSION_LINE_NUM} | cut -d ':' -f 3 | cut -d ' ' -f 2)" >> ${GITHUB_OUTPUT}
  update-manifest-virtual-edge-node:
    permissions:
      contents: read
    runs-on: ubuntu-latest
    needs:
      - pre-checks
      - post-merge-pipeline
      - push-manifest
      - collect-versions
    if: ${{ always() && needs.pre-checks.outputs.manifest == 'true' }}
    steps:
      - name: Checkout VEN repo
        uses: actions/checkout@08c6903cd8c0fde910a37f88322edcfb5dd907a8   # v5.0.0
        with:
          repository: open-edge-platform/virtual-edge-node
          path: virtual-edge-node
          token: ${{ secrets.SYS_ORCH_GITHUB }}
          persist-credentials: false

      - name: Setup CI environment
        uses: open-edge-platform/orch-ci/.github/actions/bootstrap@c4b86434962d13f65fd7b16a33e9eecfd5849a64  # 0.1.56
        with:
          gh_token: ${{ secrets.SYS_ORCH_GITHUB }}
          bootstrap_tools: "base"

      - name: Set up Git identity
        shell: bash
        run: |
          git config --global user.name "Github Bot"
          git config --global user.email "github-bot@intel.com"

      - name: Update manifest version in chart
        shell: bash
        working-directory: virtual-edge-node
        env:
          manifest_version: ${{ needs.collect-versions.outputs.manifest_version }}
        run: |
          if [[ $(echo "${manifest_version}" | grep 'dev') ]]; then
            echo "Skipping manifest version update as no new version created"
          else
            echo "${manifest_version}" > edge-node-container/EN_MANIFEST_VERSION
          fi

      - name: Update cluster-agent versions in chart
        shell: bash
        working-directory: virtual-edge-node
        env:
          cluster_agent_version: ${{ needs.collect-versions.outputs.cluster_agent_version }}
        run: |
          if [[ $(echo "${cluster_agent_version}" | grep 'dev') ]]; then
            echo "Skipping cluster agent version update as no new version created"
          else
            sed -i "s#cluster_agent_version: .*#cluster_agent_version: ${cluster_agent_version}#" edge-node-container/chart/bma_values.yaml
            sed -i "s#  cluster_agent_version: .*#  cluster_agent_version: ${cluster_agent_version}#" edge-node-container/chart/values.yaml
          fi

      - name: Update hardware-discovery-agent versions in chart
        shell: bash
        working-directory: virtual-edge-node
        env:
          hardware_discovery_agent_version: ${{ needs.collect-versions.outputs.hardware_discovery_agent_version }}
        run: |
          if [[ $(echo "${hardware_discovery_agent_version}" | grep 'dev') ]]; then
            echo "Skipping hardware discovery agent version update as no new version created"
          else
            sed -i "s#hardware_discovery_agent_version: .*#hardware_discovery_agent_version: ${hardware_discovery_agent_version}#" edge-node-container/chart/bma_values.yaml
            sed -i "s#  hardware_discovery_agent_version: .*#  hardware_discovery_agent_version: ${hardware_discovery_agent_version}#" edge-node-container/chart/values.yaml
          fi

      - name: Update node-agent versions in chart
        shell: bash
        working-directory: virtual-edge-node
        env:
          node_agent_version: ${{ needs.collect-versions.outputs.node_agent_version }}
        run: |
          if [[ $(echo "${node_agent_version}" | grep 'dev') ]]; then
            echo "Skipping node agent version update as no new version created"
          else
            sed -i "s#node_agent_version: .*#node_agent_version: ${node_agent_version}#" edge-node-container/chart/bma_values.yaml
            sed -i "s#  node_agent_version: .*#  node_agent_version: ${node_agent_version}#" edge-node-container/chart/values.yaml
          fi

      - name: Update platform-manageability-agent versions in chart
        shell: bash
        working-directory: virtual-edge-node
        env:
          platform_manageability_agent_version: ${{ needs.collect-versions.outputs.platform_manageability_agent_version }}
        run: |
          if [[ $(echo "${platform_manageability_agent}" | grep 'dev') ]]; then
            echo "Skipping platform manageability version update as no new version created"
          else
            sed -i "s#platform_manageability_agent_version: .*#platform_manageability_agent_version: ${platform_manageability_agent_version}#" edge-node-container/chart/bma_values.yaml
            sed -i "s#  platform_manageability_agent_version: .*#  platform_manageability_agent_version: ${platform_manageability_agent_version}#" edge-node-container/chart/values.yaml
          fi

      - name: Update platform-observability-agent versions in chart
        shell: bash
        working-directory: virtual-edge-node
        env:
          platform_observability_agent_version: ${{ needs.collect-versions.outputs.platform_observability_agent_version }}
        run: |
          if [[ $(echo "${platform_observability_agent_version}" | grep 'dev') ]]; then
            echo "Skipping platform observability agent version update as no new version created"
          else
            sed -i "s#platform_observability_agent_version: .*#platform_observability_agent_version: ${platform_observability_agent_version}#" edge-node-container/chart/bma_values.yaml
            sed -i "s#  platform_observability_agent_version: .*#  platform_observability_agent_version: ${platform_observability_agent_version}#" edge-node-container/chart/values.yaml
          fi

      - name: Update platform-telemetry-agent versions in chart
        shell: bash
        working-directory: virtual-edge-node
        env:
          platform_telemetry_agent_version: ${{ needs.collect-versions.outputs.platform_telemetry_agent_version }}
        run: |
          if [[ $(echo "${platform_telemetry_agent_version}" | grep 'dev') ]]; then
            echo "Skipping platform telemetry agent version update as no new version created"
          else
            sed -i "s#platform_telemetry_agent_version: .*#platform_telemetry_agent_version: ${platform_telemetry_agent_version}#" edge-node-container/chart/bma_values.yaml
            sed -i "s#  platform_telemetry_agent_version: .*#  platform_telemetry_agent_version: ${platform_telemetry_agent_version}#" edge-node-container/chart/values.yaml
          fi

      - name: Update platform-update-agent versions in chart
        shell: bash
        working-directory: virtual-edge-node
        env:
          platform_update_agent_version: ${{ needs.collect-versions.outputs.platform_update_agent_version }}
        run: |
          if [[ $(echo "${platform_update_agent_version}" | grep 'dev') ]]; then
            echo "Skipping platform update agent version update as no new version created"
          else
            sed -i "s#platform_update_agent_version: .*#platform_update_agent_version: ${platform_update_agent_version}#" edge-node-container/chart/bma_values.yaml
            sed -i "s#  platform_update_agent_version: .*#  platform_update_agent_version: ${platform_update_agent_version}#" edge-node-container/chart/values.yaml
          fi

      - name: Update INBM versions in chart
        shell: bash
        working-directory: virtual-edge-node
        env:
          inbm_version: ${{ needs.collect-versions.outputs.inbm_version }}
        run: |
          if [[ $(echo "${inbm_version}" | grep 'dev') ]]; then
            echo "Skipping INBM version update as no new version created"
          else
            sed -i "s#inbc_program_version: .*#inbc_program_version:${inbm_version}-1#" edge-node-container/chart/bma_values.yaml
            sed -i "s#  inbc_program_version: .*#  inbc_program_version:${inbm_version}-1#" edge-node-container/chart/values.yaml
            sed -i "s#inbm_cloudadapter_agent_version: .*#inbm_cloudadapter_agent_version:${inbm_version}-1#" edge-node-container/chart/bma_values.yaml
            sed -i "s#  inbm_cloudadapter_agent_version: .*#  inbm_cloudadapter_agent_version:${inbm_version}-1#" edge-node-container/chart/values.yaml
            sed -i "s#inbm_configuration_agent_version: .*#inbm_configuration_agent_version:${inbm_version}-1#" edge-node-container/chart/bma_values.yaml
            sed -i "s#  inbm_configuration_agent_version: .*#  inbm_configuration_agent_version:${inbm_version}-1#" edge-node-container/chart/values.yaml
            sed -i "s#inbm_diagnostic_agent_version: .*#inbm_diagnostic_agent_version:${inbm_version}-1#" edge-node-container/chart/bma_values.yaml
            sed -i "s#  inbm_diagnostic_agent_version: .*#  inbm_diagnostic_agent_version:${inbm_version}-1#" edge-node-container/chart/values.yaml
            sed -i "s#inbm_dispatcher_agent_version: .*#inbm_dispatcher_agent_version:${inbm_version}-1#" edge-node-container/chart/bma_values.yaml
            sed -i "s#  inbm_dispatcher_agent_version: .*#  inbm_dispatcher_agent_version:${inbm_version}-1#" edge-node-container/chart/values.yaml
            sed -i "s#inbm_telemetry_agent_version: .*#inbm_telemetry_agent_version:${inbm_version}-1#" edge-node-container/chart/bma_values.yaml
            sed -i "s#  inbm_telemetry_agent_version: .*#  inbm_telemetry_agent_version:${inbm_version}-1#" edge-node-container/chart/values.yaml
            sed -i "s#mqtt_version: .*#mqtt_version:${inbm_version}-1#" edge-node-container/chart/bma_values.yaml
            sed -i "s#  mqtt_version: .*#  mqtt_version:${inbm_version}-1#" edge-node-container/chart/values.yaml
            sed -i "s#tpm_provision_version: .*#tpm_provision_version:${inbm_version}-1#" edge-node-container/chart/bma_values.yaml
            sed -i "s#  tpm_provision_version: .*#  tpm_provision_version:${inbm_version}-1#" edge-node-container/chart/values.yaml
            sed -i "s#trtl_version: .*#trtl_version:${inbm_version}-1#" edge-node-container/chart/bma_values.yaml
            sed -i "s#  trtl_version: .*#  trtl_version:${inbm_version}-1#" edge-node-container/chart/values.yaml
          fi

      - name: Update Caddy versions in chart
        shell: bash
        working-directory: virtual-edge-node
        env:
          caddy_version: ${{ needs.collect-versions.outputs.caddy_version }}
        run: |
          sed -i "s#caddy_version: .*#caddy_version: ${caddy_version}#" edge-node-container/chart/bma_values.yaml
          sed -i "s#  caddy_version: .*#  caddy_version: ${caddy_version}#" edge-node-container/chart/values.yaml

      - name: Commit changes to branch and create PR
        shell: bash
        working-directory: virtual-edge-node
        env:
          GITHUB_TOKEN: ${{ secrets.SYS_ORCH_GITHUB }}
          GH_TOKEN: ${{ secrets.SYS_ORCH_GITHUB }}
        run: |
          git config --global url."https://x-access-token:${GITHUB_TOKEN}@github.com/".insteadOf "https://github.com/"

          check_changed_files=$(git status -s)
          if [ "${check_changed_files}" != "" ]; then
            current_date=$(date +%d-%m-%Y-%H%M%S)
            branch_name="update-versions-${current_date}"
            git checkout -b $branch_name

            git add -A
            git commit -m "Update edge node agent versions to latest"
            git push origin $branch_name

            gh pr create --title "Update edge node agent versions to latest" --body "Bumping edge node agent versions to latest iteration" --base main --head $branch_name
          fi
<<<<<<< HEAD
=======
  update-manifest-infra-charts:
    permissions:
      contents: read
    runs-on: ubuntu-latest
    needs:
      - pre-checks
      - post-merge-pipeline
      - push-manifest
      - collect-versions
    if: ${{ always() && needs.pre-checks.outputs.manifest == 'true' }}
    steps:
      - name: Checkout infra-charts
        uses: actions/checkout@08c6903cd8c0fde910a37f88322edcfb5dd907a8   # v5.0.0
        with:
          repository: open-edge-platform/infra-charts
          path: infra-charts
          token: ${{ secrets.SYS_ORCH_GITHUB }}
          persist-credentials: false

      - name: Setup CI environment
        uses: open-edge-platform/orch-ci/.github/actions/bootstrap@c4b86434962d13f65fd7b16a33e9eecfd5849a64  # 0.1.56
        with:
          gh_token: ${{ secrets.SYS_ORCH_GITHUB }}
          bootstrap_tools: 'base'

      - name: Set up Git identity
        shell: bash
        run: |
          git config --global user.name "GitHub Bot"
          git config --global user.email "github-bot@intel.com"

      - name: Update manifest version in chart
        shell: bash
        working-directory: infra-charts
        env:
          manifest_version: ${{ needs.collect-versions.outputs.manifest_version }}
        run: |
          if [[ $(echo "${manifest_version}" | grep 'dev') ]]; then
            echo "Skipping manifest version update as no new version created"
          else
            sed -i "s#  enAgentManifestTag:  .*#  enAgentManifestTag: \"${manifest_version}\"#" infra-config/values.yaml
          fi

      - name: Commit changes to branch and create PR
        shell: bash
        working-directory: infra-charts
        env:
          GITHUB_TOKEN: ${{ secrets.SYS_ORCH_GITHUB }}
          GH_TOKEN: ${{ secrets.SYS_ORCH_GITHUB }}
        run: |
          git config --global url."https://x-access-token:${GITHUB_TOKEN}@github.com/".insteadOf "https://github.com/"

          check_changed_files=$(git status -s)
          if [ "${check_changed_files}" != "" ]; then
            current_date=$(date +%d-%m-%Y-%H%M%S)
            branch_name="update-manifest-version-${current_date}"
            git checkout -b $branch_name

            git add -A
            git commit -m "Update edge node manifest version to latest"
            git push origin $branch_name

            gh pr create --title "Update edge node manifest version to latest" --body "Bumping edge node manifest version to latest iteration" --base main --head $branch_name
          fi
>>>>>>> 825f3f89
  update-manifest-emf:
    permissions:
      contents: read
    runs-on: ubuntu-latest
    needs:
      - pre-checks
      - post-merge-pipeline
      - push-manifest
      - collect-versions
    if: ${{ always() && needs.pre-checks.outputs.manifest == 'true' }}
    steps:
      - name: Checkout EMF repo
        uses: actions/checkout@08c6903cd8c0fde910a37f88322edcfb5dd907a8   # v5.0.0
        with:
          repository: open-edge-platform/edge-manageability-framework
          path: edge-manageability-framework
          token: ${{ secrets.SYS_ORCH_GITHUB }}
          persist-credentials: false

      - name: Setup CI environment
        uses: open-edge-platform/orch-ci/.github/actions/bootstrap@c4b86434962d13f65fd7b16a33e9eecfd5849a64  # 0.1.56
        with:
          gh_token: ${{ secrets.SYS_ORCH_GITHUB }}
          bootstrap_tools: "base"

      - name: Set up Git identity
        shell: bash
        run: |
          git config --global user.name "GitHub Bot"
          git config --global user.email "github-bot@intel.com"

      - name: Update manifest version in chart
        shell: bash
        working-directory: edge-manageability-framework
        env:
          manifest_version: ${{ needs.collect-versions.outputs.manifest_version }}
        run: |
          if [[ $(echo "${manifest_version}" | grep 'dev') ]]; then
            echo "Skipping manifest version update as no new version created"
          else
            sed -i "s#    enAgentManifestTag: .*#    enAgentManifestTag: \""${manifest_version}"\"#" argocd/applications/configs/infra-onboarding.yaml
          fi

      - name: Commit changes to branch and create PR
        shell: bash
        working-directory: edge-manageability-framework
        env:
          GITHUB_TOKEN: ${{ secrets.SYS_ORCH_GITHUB }}
          GH_TOKEN: ${{ secrets.SYS_ORCH_GITHUB }}
        run: |
          git config --global url."https://x-access-token:${GITHUB_TOKEN}@github.com/".insteadOf "https://github.com/"

          check_changed_files=$(git status -s)
          if [ "${check_changed_files}" != "" ]; then
            current_date=$(date +%d-%m-%Y-%H%M%S)
            branch_name="update-manifest-version-${current_date}"
            git checkout -b $branch_name

            git add -A
            git commit -m "Update edge node manifest version to latest"
            git push origin $branch_name

            gh pr create --title "Update edge node manifest version to latest" --body "Bumping edge node manifest version to latest iteration" --base main --head $branch_name
          fi<|MERGE_RESOLUTION|>--- conflicted
+++ resolved
@@ -404,73 +404,6 @@
 
             gh pr create --title "Update edge node agent versions to latest" --body "Bumping edge node agent versions to latest iteration" --base main --head $branch_name
           fi
-<<<<<<< HEAD
-=======
-  update-manifest-infra-charts:
-    permissions:
-      contents: read
-    runs-on: ubuntu-latest
-    needs:
-      - pre-checks
-      - post-merge-pipeline
-      - push-manifest
-      - collect-versions
-    if: ${{ always() && needs.pre-checks.outputs.manifest == 'true' }}
-    steps:
-      - name: Checkout infra-charts
-        uses: actions/checkout@08c6903cd8c0fde910a37f88322edcfb5dd907a8   # v5.0.0
-        with:
-          repository: open-edge-platform/infra-charts
-          path: infra-charts
-          token: ${{ secrets.SYS_ORCH_GITHUB }}
-          persist-credentials: false
-
-      - name: Setup CI environment
-        uses: open-edge-platform/orch-ci/.github/actions/bootstrap@c4b86434962d13f65fd7b16a33e9eecfd5849a64  # 0.1.56
-        with:
-          gh_token: ${{ secrets.SYS_ORCH_GITHUB }}
-          bootstrap_tools: 'base'
-
-      - name: Set up Git identity
-        shell: bash
-        run: |
-          git config --global user.name "GitHub Bot"
-          git config --global user.email "github-bot@intel.com"
-
-      - name: Update manifest version in chart
-        shell: bash
-        working-directory: infra-charts
-        env:
-          manifest_version: ${{ needs.collect-versions.outputs.manifest_version }}
-        run: |
-          if [[ $(echo "${manifest_version}" | grep 'dev') ]]; then
-            echo "Skipping manifest version update as no new version created"
-          else
-            sed -i "s#  enAgentManifestTag:  .*#  enAgentManifestTag: \"${manifest_version}\"#" infra-config/values.yaml
-          fi
-
-      - name: Commit changes to branch and create PR
-        shell: bash
-        working-directory: infra-charts
-        env:
-          GITHUB_TOKEN: ${{ secrets.SYS_ORCH_GITHUB }}
-          GH_TOKEN: ${{ secrets.SYS_ORCH_GITHUB }}
-        run: |
-          git config --global url."https://x-access-token:${GITHUB_TOKEN}@github.com/".insteadOf "https://github.com/"
-
-          check_changed_files=$(git status -s)
-          if [ "${check_changed_files}" != "" ]; then
-            current_date=$(date +%d-%m-%Y-%H%M%S)
-            branch_name="update-manifest-version-${current_date}"
-            git checkout -b $branch_name
-
-            git add -A
-            git commit -m "Update edge node manifest version to latest"
-            git push origin $branch_name
-
-            gh pr create --title "Update edge node manifest version to latest" --body "Bumping edge node manifest version to latest iteration" --base main --head $branch_name
-          fi
->>>>>>> 825f3f89
   update-manifest-emf:
     permissions:
       contents: read
