--- conflicted
+++ resolved
@@ -4,11 +4,7 @@
 ---
 metadata:
   schemaVersion: 2.0.0
-<<<<<<< HEAD
   release: 1.3.13
-=======
-  release: 1.3.12
->>>>>>> 712482b3
 repository:
   codename: 3.1
   component: main
