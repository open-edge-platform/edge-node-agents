--- conflicted
+++ resolved
@@ -4,11 +4,7 @@
 ---
 metadata:
   schemaVersion: 2.0.0
-<<<<<<< HEAD
-  release: 1.2.4
-=======
   release: 1.3.0
->>>>>>> ac903aef
 repository:
   codename: 3.1
   component: main
