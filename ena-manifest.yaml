--- conflicted
+++ resolved
@@ -4,11 +4,7 @@
 ---
 metadata:
   schemaVersion: 2.0.0
-<<<<<<< HEAD
-  release: 1.1.1-dev
-=======
-  release: 1.1.0
->>>>>>> 9546e4a3
+  release: 1.1.1
 repository:
   codename: 3.1
   component: main
