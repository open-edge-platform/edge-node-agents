// SPDX-FileCopyrightText: (C) 2025 Intel Corporation
// SPDX-License-Identifier: Apache-2.0

// Package config contains Platform Manageability Agent configuration management
package config

import (
	"fmt"
	"strings"
	"time"

	"github.com/sirupsen/logrus"
	yaml "gopkg.in/yaml.v3"

	"github.com/open-edge-platform/edge-node-agents/common/pkg/utils"
)

const HEARTBEAT_DEFAULT = 10

type ConfigManageability struct {
	Enabled           bool          `yaml:"enabled"`
	ServiceURL        string        `yaml:"serviceURL"`
	HeartbeatInterval time.Duration `yaml:"heartbeatInterval"`
}

type Config struct {
	Version         string              `yaml:"version"`
	LogLevel        string              `yaml:"logLevel"`
	GUID            string              `yaml:"GUID"`
	Manageability   ConfigManageability `yaml:"manageability"`
	StatusEndpoint  string              `yaml:"statusEndpoint"`
	MetricsEndpoint string              `yaml:"metricsEndpoint"`
	MetricsInterval time.Duration       `yaml:"metricsInterval"`
<<<<<<< HEAD
	Auth            ConfigAuth          `yaml:"auth"`
	RPSAddress      string              `yaml:"rpsAddress"`
=======
	AccessTokenPath string              `yaml:"accessTokenPath"`
>>>>>>> b7b392cf
}

func New(configPath string, log *logrus.Entry) (*Config, error) {
	log.Infof("Loading configuration from: %s", configPath)

	// Read configuration file
	configBytes, err := utils.ReadFileNoLinks(configPath)

	if err != nil {
		return nil, fmt.Errorf("failed to read config file: %w", err)
	}

	// Parse YAML configuration
	var config Config
	if err := yaml.Unmarshal(configBytes, &config); err != nil {
		return nil, fmt.Errorf("failed to parse config file: %w", err)
	}

	// Set default values if not specified
	if config.Manageability.HeartbeatInterval == 0 {
		config.Manageability.HeartbeatInterval = HEARTBEAT_DEFAULT * time.Second
	}

	if config.MetricsInterval == 0 {
		config.MetricsInterval = HEARTBEAT_DEFAULT * time.Second
	}

	if config.Manageability.ServiceURL == "" {
		return nil, fmt.Errorf("URL for Device Manageability Resource Manager not provided by config file")
	}

	if config.AccessTokenPath == "" {
		return nil, fmt.Errorf("JWT not provided by config file")
	}

	if config.StatusEndpoint == "" || !strings.HasPrefix(config.StatusEndpoint, "unix://") {
		return nil, fmt.Errorf("agent status reporting address not provided by config file")
	}

	if config.GUID == "" {
		return nil, fmt.Errorf("edge Node GUID not provided by config file")
	}

	log.Infof("Configuration loaded successfully")
	return &config, nil
}<|MERGE_RESOLUTION|>--- conflicted
+++ resolved
@@ -31,12 +31,8 @@
 	StatusEndpoint  string              `yaml:"statusEndpoint"`
 	MetricsEndpoint string              `yaml:"metricsEndpoint"`
 	MetricsInterval time.Duration       `yaml:"metricsInterval"`
-<<<<<<< HEAD
-	Auth            ConfigAuth          `yaml:"auth"`
 	RPSAddress      string              `yaml:"rpsAddress"`
-=======
 	AccessTokenPath string              `yaml:"accessTokenPath"`
->>>>>>> b7b392cf
 }
 
 func New(configPath string, log *logrus.Entry) (*Config, error) {
