// SPDX-FileCopyrightText: (C) 2025 Intel Corporation
// SPDX-License-Identifier: Apache-2.0

// main package implements functionality of the Platform Manageability Agent
package main

import (
	"context"
	"errors"
	"flag"
	"fmt"
	"os"
	"os/signal"
	"sync"
	"sync/atomic"
	"syscall"
	"time"

	"github.com/cenkalti/backoff/v4"
	"github.com/sirupsen/logrus"

	"github.com/open-edge-platform/edge-node-agents/common/pkg/metrics"
	"github.com/open-edge-platform/edge-node-agents/common/pkg/status"
	auth "github.com/open-edge-platform/edge-node-agents/common/pkg/utils"
	"github.com/open-edge-platform/edge-node-agents/platform-manageability-agent/info"
	"github.com/open-edge-platform/edge-node-agents/platform-manageability-agent/internal/comms"
	"github.com/open-edge-platform/edge-node-agents/platform-manageability-agent/internal/config"
	"github.com/open-edge-platform/edge-node-agents/platform-manageability-agent/internal/logger"
	"github.com/open-edge-platform/edge-node-agents/platform-manageability-agent/internal/utils"
	pb "github.com/open-edge-platform/infra-external/dm-manager/pkg/api/dm-manager"
)

const (
	AGENT_NAME  = "platform-manageability-agent"
	MAX_RETRIES = 3

	// AMTStatus constants representing the state of AMT.
	AMTStatusDisabled int32 = 0
	AMTStatusEnabled  int32 = 1
)

var isAMTEnabled int32

func isAMTCurrentlyEnabled() bool {
	return atomic.LoadInt32(&isAMTEnabled) == AMTStatusEnabled
}

func main() {
	if len(os.Args) == 2 && os.Args[1] == "version" {
		fmt.Printf("%v v%v\n", info.Component, info.Version)
		os.Exit(0)
	}

	var log = logger.Logger
	log.Infof("Starting Platform Manageability Agent")

	// Initialize configuration
	configPath := flag.String("config", "", "Config file path")
	flag.Parse()

	if configPath == nil || *configPath == "" {
		fmt.Fprintf(os.Stderr, "Error: --config flag is required and must not be empty\n")
		flag.Usage()
		os.Exit(1)
	}

	confs, err := config.New(*configPath, log)
	if err != nil {
		fmt.Fprintf(os.Stderr, "unable to initialize configuration. Platform Manageability Agent will terminate %v\n", err)
		os.Exit(1)
	}

	// Set the log level as per the configuration
	logLevel := confs.LogLevel

	switch logLevel {
	case "debug":
		log.Logger.SetLevel(logrus.DebugLevel)
	case "error":
		log.Logger.SetLevel(logrus.ErrorLevel)
	case "info":
		log.Logger.SetLevel(logrus.InfoLevel)
	default:
		log.Warnf("Unknown log level '%s', defaulting to 'info'. Supported values: debug, info, error", logLevel)
		log.Logger.SetLevel(logrus.InfoLevel)
	}

	// Create context with cancellation
	ctx, cancel := context.WithCancel(context.Background())
	defer cancel()

	// Set up signal handling before starting the agent
	sigs := make(chan os.Signal, 1)
	defer close(sigs) // Close the signal channel
	signal.Notify(sigs, syscall.SIGINT, syscall.SIGTERM)

	// Start signal handler goroutine with proper cleanup
	go func() {
		sig := <-sigs
		log.Infof("Received signal: %v; shutting down...", sig)
		cancel()
	}()

	// Enable agent metrics
	shutdown, err := metrics.Init(ctx, confs.MetricsEndpoint, confs.MetricsInterval, info.Component, info.Version)
	if err != nil {
		log.Errorf("Initialization of metrics failed: %v", err)
	} else {
		log.Info("Metrics collection started")
		defer func() {
			err = shutdown(ctx)
			if err != nil && !errors.Is(err, context.Canceled) {
				log.Errorf("Shutting down metrics failed! Error: %v", err)
			}
		}()
	}

	log.Info("Platform Manageability Agent started successfully")

	tlsConfig, err := auth.GetAuthConfig(auth.GetAuthContext(ctx, confs.AccessTokenPath), nil)
	if err != nil {
		log.Fatalf("TLS configuration creation failed! Error: %v", err)
	}

	log.Infof("Connecting to Device Management Manager at %s", confs.Manageability.ServiceURL)
	dmMgrClient := comms.ConnectToDMManager(auth.GetAuthContext(ctx, confs.AccessTokenPath), confs.Manageability.ServiceURL, tlsConfig)

	hostID, err := utils.GetSystemUUID()
	if err != nil {
		log.Fatalf("Failed to retrieve system UUID with an error: %v", err)
	}

	var wg sync.WaitGroup
	wg.Add(1)
	go func() {
		defer wg.Done()

		op := func() error {
			log.Infof("Reporting AMT status for host %s", hostID)
			status, err := dmMgrClient.ReportAMTStatus(ctx, hostID)
			if err != nil {
				log.Errorf("Failed to report AMT status for host %s: %v", hostID, err)
				return fmt.Errorf("failed to report AMT status: %w", err)
			}
			switch status {
			case pb.AMTStatus_DISABLED:
				atomic.StoreInt32(&isAMTEnabled, AMTStatusDisabled)
			case pb.AMTStatus_ENABLED:
				atomic.StoreInt32(&isAMTEnabled, AMTStatusEnabled)
			default:
				log.Warnf("Unknown AMT status: %v, treating as disabled", status)
				atomic.StoreInt32(&isAMTEnabled, AMTStatusDisabled)
			}
			return nil
		}
		err := backoff.Retry(op, backoff.WithContext(backoff.NewExponentialBackOff(), ctx))
		if err != nil {
			if ctx.Err() != nil {
				log.Info("AMT status reporting canceled due to context cancellation")
			} else {
				log.Errorf("Failed to report AMT status for host %s after retries: %v", hostID, err)
			}
			return
		}
		log.Infof("Successfully reported AMT status for host %s", hostID)
	}()

	var (
		activationCheckInterval      = confs.Manageability.HeartbeatInterval
		lastActivationCheckTimestamp int64
	)
	wg.Add(1)
	go func() {
		defer wg.Done()
		activationTicker := time.NewTicker(activationCheckInterval)
		defer activationTicker.Stop()

		op := func() error {
			if !isAMTCurrentlyEnabled() {
				log.Info("Skipping activation check because AMT is not enabled")
				return nil
			}

			log.Infof("AMT is enabled, checking activation details for host %s", hostID)
<<<<<<< HEAD
			err = dmMgrClient.RetrieveActivationDetails(ctx, hostID, confs)
			if err != nil {
=======
			// FIXME: https://github.com/open-edge-platform/edge-node-agents/pull/170#discussion_r2236433075
			// The suggestion is to combine the activation check and retrieval of activation details into a single call
			// to reduce the number of RPC calls.
			err = dmMgrClient.RetrieveActivationDetails(ctx, hostID, confs)
			if err != nil {
				if errors.Is(err, comms.ErrActivationSkipped) {
					log.Logger.Debugf("AMT activation skipped for host %s - reason: %v", hostID, err)
					return nil
				}
>>>>>>> 754dfb06
				return fmt.Errorf("failed to retrieve activation details: %w", err)
			}
			log.Infof("Successfully retrieved activation details for host %s", hostID)
			return nil
		}
		for {
			select {
			case <-ctx.Done():
				return
			case <-activationTicker.C:
				activationTicker.Stop()
				updateWithRetry(ctx, log, op, &lastActivationCheckTimestamp)
			}
			activationTicker.Reset(activationCheckInterval)
		}
	}()

	// Main agent loop using context-aware ticker
	var lastUpdateTimestamp int64
	ticker := time.NewTicker(30 * time.Second)
	defer ticker.Stop()

	wg.Add(1)
	go func() {
		defer wg.Done()
		for {
			select {
			case <-ctx.Done():
				log.Info("Platform Manageability Agent shutting down")
				return
			case <-ticker.C:
				log.Debug("Platform Manageability Agent heartbeat")
				atomic.StoreInt64(&lastUpdateTimestamp, time.Now().Unix())
				// TODO: Add main agent functionality here (e.g., health checks, work scheduling, etc.)
			}
		}
	}()

	// Add agent status reporting
	wg.Add(1)
	go func() {
		defer wg.Done()
		statusClient, statusInterval := initStatusClientAndTicker(ctx, cancel, log, confs.StatusEndpoint)
		compareInterval := max(int64(statusInterval.Seconds()), int64(confs.Manageability.HeartbeatInterval.Seconds()))
		statusTicker := time.NewTicker(1 * time.Nanosecond)
		defer statusTicker.Stop()

		for {
			select {
			case <-ctx.Done():
				return
			case <-statusTicker.C:
				statusTicker.Stop()

				lastCheck := atomic.LoadInt64(&lastUpdateTimestamp)
				now := time.Now().Unix()
				// To ensure the agent is not marked as not ready due to a functional delay, a
				// check of 2x of interval is considered. This should prevent false negatives.
				if now-lastCheck <= 2*compareInterval {
					if err := statusClient.SendStatusReady(ctx, AGENT_NAME); err != nil {
						log.Errorf("Failed to send status ready: %v", err)
					}
					log.Infoln("Status Ready")
				} else {
					if err := statusClient.SendStatusNotReady(ctx, AGENT_NAME); err != nil {
						log.Errorf("Failed to send status not ready: %v", err)
					}
					log.Infoln("Status Not Ready")
				}
			}
			statusTicker.Reset(statusInterval)
		}
	}()

	wg.Wait()
	log.Infof("Platform Manageability Agent finished")
}

func initStatusClientAndTicker(ctx context.Context, cancel context.CancelFunc, log *logrus.Entry, statusServer string) (*status.StatusClient, time.Duration) {
	statusClient, err := status.InitClient(statusServer)
	if err != nil {
		log.Errorf("Failed to initialize status client: %v", err)
		cancel()
	}

	var interval time.Duration
	op := func() error {
		interval, err = statusClient.GetStatusInterval(ctx, AGENT_NAME)
		if err != nil {
			log.Errorf("Failed to get status interval: %v", err)
		}
		return err
	}

	// High number of retries as retries would mostly indicate a problem with the status server
	err = backoff.Retry(op, backoff.WithMaxRetries(backoff.WithContext(backoff.NewExponentialBackOff(), ctx), 30))
	if err != nil {
		log.Warnf("Defaulting to 10 seconds")
		interval = 10 * time.Second
	}

	return statusClient, interval
}

func updateWithRetry(ctx context.Context, log *logrus.Entry, op func() error, lastUpdateTimestamp *int64) {
	err := backoff.Retry(op, backoff.WithMaxRetries(backoff.WithContext(backoff.NewExponentialBackOff(), ctx), MAX_RETRIES))
	if err != nil {
		log.Errorf("Retry error: %v", err)
	} else {
		atomic.StoreInt64(lastUpdateTimestamp, time.Now().Unix())
	}
}<|MERGE_RESOLUTION|>--- conflicted
+++ resolved
@@ -182,10 +182,6 @@
 			}
 
 			log.Infof("AMT is enabled, checking activation details for host %s", hostID)
-<<<<<<< HEAD
-			err = dmMgrClient.RetrieveActivationDetails(ctx, hostID, confs)
-			if err != nil {
-=======
 			// FIXME: https://github.com/open-edge-platform/edge-node-agents/pull/170#discussion_r2236433075
 			// The suggestion is to combine the activation check and retrieval of activation details into a single call
 			// to reduce the number of RPC calls.
@@ -195,7 +191,6 @@
 					log.Logger.Debugf("AMT activation skipped for host %s - reason: %v", hostID, err)
 					return nil
 				}
->>>>>>> 754dfb06
 				return fmt.Errorf("failed to retrieve activation details: %w", err)
 			}
 			log.Infof("Successfully retrieved activation details for host %s", hostID)
