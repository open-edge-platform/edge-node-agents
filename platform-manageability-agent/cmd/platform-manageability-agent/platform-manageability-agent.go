--- conflicted
+++ resolved
@@ -200,14 +200,11 @@
 				return nil
 			}
 			log.Infof("AMT is enabled, checking activation details for host %s", hostID)
-<<<<<<< HEAD
-			err = dmMgrClient.RetrieveActivationDetails(auth.GetAuthContext(ctx, confs.AccessTokenPath), hostID, confs)
-=======
+      
 			// FIXME: https://github.com/open-edge-platform/edge-node-agents/pull/170#discussion_r2236433075
 			// The suggestion is to combine the activation check and retrieval of activation details into a single call
 			// to reduce the number of RPC calls.
-			err = dmMgrClient.RetrieveActivationDetails(ctx, hostID, confs)
->>>>>>> ab23369f
+			err = dmMgrClient.RetrieveActivationDetails(auth.GetAuthContext(ctx, confs.AccessTokenPath), hostID, confs)
 			if err != nil {
 				if errors.Is(err, comms.ErrActivationSkipped) {
 					log.Logger.Debugf("AMT activation skipped for host %s - reason: %v", hostID, err)
