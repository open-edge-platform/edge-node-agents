--- conflicted
+++ resolved
@@ -39,15 +39,12 @@
 	AMTStatusEnabled  int32 = 1
 )
 
-<<<<<<< HEAD
 var log = logger.Logger
-=======
 var isAMTEnabled int32
 
 func isAMTCurrentlyEnabled() bool {
 	return atomic.LoadInt32(&isAMTEnabled) == AMTStatusEnabled
 }
->>>>>>> 3eb5754d
 
 func main() {
 	if len(os.Args) == 2 && os.Args[1] == "version" {
@@ -159,7 +156,6 @@
 				log.Warnf("Unknown AMT status: %v, treating as disabled", status)
 				atomic.StoreInt32(&isAMTEnabled, AMTStatusDisabled)
 			}
-<<<<<<< HEAD
 			log.Info("Successfully reported AMT status")
 			atomic.StoreInt32(&isAMTEnabled, 1)
 			if err := loadModule("mei_me"); err != nil {
@@ -174,8 +170,6 @@
 					log.Errorf("Error while enabling service: %v", err)
 				}
 			}
-=======
->>>>>>> 3eb5754d
 			return nil
 		}
 		for {
